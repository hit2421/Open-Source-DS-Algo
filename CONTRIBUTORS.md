--- conflicted
+++ resolved
@@ -86,17 +86,10 @@
                 </a>
             </td>
             <td align="center">
-<<<<<<< HEAD
                 <a href="https://github.com/SajalGarg035">
                     <img src="https://avatars.githubusercontent.com/u/164674816?v=4" width="100;" alt="SajalGarg035"/>
                     <br />
                     <sub><b>Sajal Garg</b></sub>
-=======
-                <a href="https://github.com/sonata22">
-                    <img src="https://avatars.githubusercontent.com/u/112934863?v=4" width="100;" alt="sonata22"/>
-                    <br />
-                    <sub><b>Nataliia Sosnovshchenko</b></sub>
->>>>>>> 9453b74f
                 </a>
             </td>
 		</tr>
@@ -109,38 +102,24 @@
                 </a>
             </td>
             <td align="center">
-<<<<<<< HEAD
                 <a href="https://github.com/amit-123-max">
                     <img src="https://avatars.githubusercontent.com/u/183510277?v=4" width="100;" alt="amit-123-max"/>
                     <br />
                     <sub><b>amit-123-max</b></sub>
-=======
+                </a>
+            </td>
+            <td align="center">
                 <a href="https://github.com/sebyx07">
                     <img src="https://avatars.githubusercontent.com/u/5052549?v=4" width="100;" alt="sebyx07"/>
                     <br />
                     <sub><b>S</b></sub>
->>>>>>> 9453b74f
-                </a>
-            </td>
-            <td align="center">
-                <a href="https://github.com/sebyx07">
-                    <img src="https://avatars.githubusercontent.com/u/5052549?v=4" width="100;" alt="sebyx07"/>
-                    <br />
-                    <sub><b>S</b></sub>
-                </a>
-            </td>
-            <td align="center">
-<<<<<<< HEAD
+                </a>
+            </td>
+            <td align="center">
                 <a href="https://github.com/Jivi-this-side">
                     <img src="https://avatars.githubusercontent.com/u/156334435?v=4" width="100;" alt="Jivi-this-side"/>
                     <br />
                     <sub><b>Dithi</b></sub>
-=======
-                <a href="https://github.com/SajalGarg035">
-                    <img src="https://avatars.githubusercontent.com/u/164674816?v=4" width="100;" alt="SajalGarg035"/>
-                    <br />
-                    <sub><b>Sajal Garg</b></sub>
->>>>>>> 9453b74f
                 </a>
             </td>
             <td align="center">
