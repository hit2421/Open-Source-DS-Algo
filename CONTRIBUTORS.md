# 🧑‍💻 Contributors

Thanks to all these amazing people for contributing to this project 💖

<!-- readme: contributors -start -->
<table>
	<tbody>
		<tr>
            <td align="center">
                <a href="https://github.com/uptouplaksh">
                    <img src="https://avatars.githubusercontent.com/u/98027001?v=4" width="100;" alt="uptouplaksh"/>
                    <br />
                    <sub><b>Uplaksh Tyagi</b></sub>
                </a>
            </td>
            <td align="center">
                <a href="https://github.com/abdullah-k18">
                    <img src="https://avatars.githubusercontent.com/u/115644774?v=4" width="100;" alt="abdullah-k18"/>
                    <br />
                    <sub><b>Abdullah Bin Altaf</b></sub>
                </a>
            </td>
            <td align="center">
                <a href="https://github.com/Krutika-Joshi">
                    <img src="https://avatars.githubusercontent.com/u/167503423?v=4" width="100;" alt="Krutika-Joshi"/>
                    <br />
                    <sub><b>Krutika Joshi</b></sub>
                </a>
            </td>
            <td align="center">
                <a href="https://github.com/RedRangerWentWild">
                    <img src="https://avatars.githubusercontent.com/u/220518071?v=4" width="100;" alt="RedRangerWentWild"/>
                    <br />
                    <sub><b>Aadi</b></sub>
                </a>
            </td>
            <td align="center">
                <a href="https://github.com/KRAJNISH-REBEL">
                    <img src="https://avatars.githubusercontent.com/u/69332651?v=4" width="100;" alt="KRAJNISH-REBEL"/>
                    <br />
                    <sub><b>Rajnish Kumar</b></sub>
                </a>
            </td>
            <td align="center">
                <a href="https://github.com/sudhirpal01">
                    <img src="https://avatars.githubusercontent.com/u/142159864?v=4" width="100;" alt="sudhirpal01"/>
                    <br />
                    <sub><b>sudhirpal01</b></sub>
                </a>
            </td>
		</tr>
		<tr>
            <td align="center">
                <a href="https://github.com/YP-100">
                    <img src="https://avatars.githubusercontent.com/u/149261546?v=4" width="100;" alt="YP-100"/>
                    <br />
                    <sub><b>yash palav</b></sub>
                </a>
            </td>
            <td align="center">
                <a href="https://github.com/KartikeyaNainkhwal">
                    <img src="https://avatars.githubusercontent.com/u/157278252?v=4" width="100;" alt="KartikeyaNainkhwal"/>
                    <br />
                    <sub><b>Kartikeya</b></sub>
                </a>
            </td>
            <td align="center">
                <a href="https://github.com/Pratik121212-crypto">
                    <img src="https://avatars.githubusercontent.com/u/174310309?v=4" width="100;" alt="Pratik121212-crypto"/>
                    <br />
                    <sub><b>Pratik121212-crypto</b></sub>
                </a>
            </td>
            <td align="center">
                <a href="https://github.com/OmMisalkar">
                    <img src="https://avatars.githubusercontent.com/u/181724479?v=4" width="100;" alt="OmMisalkar"/>
                    <br />
                    <sub><b>OmMisalkar</b></sub>
                </a>
            </td>
            <td align="center">
                <a href="https://github.com/Kjais08">
                    <img src="https://avatars.githubusercontent.com/u/161114437?v=4" width="100;" alt="Kjais08"/>
                    <br />
                    <sub><b>Kritarth </b></sub>
                </a>
            </td>
            <td align="center">
<<<<<<< HEAD
                <a href="https://github.com/sonata22">
                    <img src="https://avatars.githubusercontent.com/u/112934863?v=4" width="100;" alt="sonata22"/>
                    <br />
                    <sub><b>Nataliia Sosnovshchenko</b></sub>
=======
                <a href="https://github.com/vannu07">
                    <img src="https://avatars.githubusercontent.com/u/161148074?v=4" width="100;" alt="vannu07"/>
                    <br />
                    <sub><b>VARNIT KUMAR</b></sub>
>>>>>>> e2b7907d
                </a>
            </td>
		</tr>
		<tr>
            <td align="center">
                <a href="https://github.com/amit-123-max">
                    <img src="https://avatars.githubusercontent.com/u/183510277?v=4" width="100;" alt="amit-123-max"/>
                    <br />
                    <sub><b>amit-123-max</b></sub>
                </a>
            </td>
            <td align="center">
<<<<<<< HEAD
                <a href="https://github.com/sebyx07">
                    <img src="https://avatars.githubusercontent.com/u/5052549?v=4" width="100;" alt="sebyx07"/>
                    <br />
=======
                <a href="https://github.com/amit-123-max">
                    <img src="https://avatars.githubusercontent.com/u/183510277?v=4" width="100;" alt="amit-123-max"/>
                    <br />
                    <sub><b>amit-123-max</b></sub>
                </a>
            </td>
            <td align="center">
                <a href="https://github.com/sebyx07">
                    <img src="https://avatars.githubusercontent.com/u/5052549?v=4" width="100;" alt="sebyx07"/>
                    <br />
>>>>>>> e2b7907d
                    <sub><b>S</b></sub>
                </a>
            </td>
            <td align="center">
                <a href="https://github.com/Jivi-this-side">
                    <img src="https://avatars.githubusercontent.com/u/156334435?v=4" width="100;" alt="Jivi-this-side"/>
                    <br />
                    <sub><b>Dithi</b></sub>
                </a>
            </td>
            <td align="center">
                <a href="https://github.com/SajalGarg035">
                    <img src="https://avatars.githubusercontent.com/u/164674816?v=4" width="100;" alt="SajalGarg035"/>
                    <br />
                    <sub><b>Sajal Garg</b></sub>
                </a>
            </td>
            <td align="center">
                <a href="https://github.com/akaneme">
                    <img src="https://avatars.githubusercontent.com/u/182057372?v=4" width="100;" alt="akaneme"/>
                    <br />
                    <sub><b>akanksha n.</b></sub>
                </a>
            </td>
		</tr>
		<tr>
            <td align="center">
                <a href="https://github.com/Mennatallah9">
                    <img src="https://avatars.githubusercontent.com/u/72235546?v=4" width="100;" alt="Mennatallah9"/>
                    <br />
                    <sub><b>Mennatallah Ashraf</b></sub>
                </a>
            </td>
            <td align="center">
                <a href="https://github.com/SnehalBawanthade">
                    <img src="https://avatars.githubusercontent.com/u/143216535?v=4" width="100;" alt="SnehalBawanthade"/>
                    <br />
                    <sub><b>Snehal Bawanthade</b></sub>
                </a>
            </td>
            <td align="center">
                <a href="https://github.com/JashSanka">
                    <img src="https://avatars.githubusercontent.com/u/211646070?v=4" width="100;" alt="JashSanka"/>
                    <br />
                    <sub><b>Jash Sanka</b></sub>
                </a>
            </td>
            <td align="center">
                <a href="https://github.com/icarusiftctts">
                    <img src="https://avatars.githubusercontent.com/u/174119232?v=4" width="100;" alt="icarusiftctts"/>
                    <br />
                    <sub><b>Praneel Dev</b></sub>
                </a>
            </td>
            <td align="center">
                <a href="https://github.com/Lagmator22">
                    <img src="https://avatars.githubusercontent.com/u/133108827?v=4" width="100;" alt="Lagmator22"/>
                    <br />
                    <sub><b>Lagmator22</b></sub>
                </a>
            </td>
            <td align="center">
                <a href="https://github.com/twaite11">
                    <img src="https://avatars.githubusercontent.com/u/224871895?v=4" width="100;" alt="twaite11"/>
                    <br />
                    <sub><b>Tyler Waite</b></sub>
                </a>
            </td>
		</tr>
		<tr>
            <td align="center">
                <a href="https://github.com/mohit-22">
                    <img src="https://avatars.githubusercontent.com/u/183510328?v=4" width="100;" alt="mohit-22"/>
                    <br />
                    <sub><b>mohit-22</b></sub>
                </a>
            </td>
            <td align="center">
                <a href="https://github.com/asit2004">
                    <img src="https://avatars.githubusercontent.com/u/147316493?v=4" width="100;" alt="asit2004"/>
                    <br />
                    <sub><b>Asit Wasnik</b></sub>
                </a>
            </td>
            <td align="center">
                <a href="https://github.com/AMIT20-P">
                    <img src="https://avatars.githubusercontent.com/u/216828285?v=4" width="100;" alt="AMIT20-P"/>
                    <br />
                    <sub><b>Amit</b></sub>
                </a>
            </td>
            <td align="center">
                <a href="https://github.com/Frynnn-69">
                    <img src="https://avatars.githubusercontent.com/u/184061481?v=4" width="100;" alt="Frynnn-69"/>
                    <br />
                    <sub><b>Firyan</b></sub>
                </a>
            </td>
            <td align="center">
                <a href="https://github.com/JAINAM576">
                    <img src="https://avatars.githubusercontent.com/u/85880788?v=4" width="100;" alt="JAINAM576"/>
                    <br />
                    <sub><b>Jainam</b></sub>
                </a>
            </td>
            <td align="center">
                <a href="https://github.com/Ruturaj-007">
                    <img src="https://avatars.githubusercontent.com/u/157049145?v=4" width="100;" alt="Ruturaj-007"/>
                    <br />
                    <sub><b>Ruturaj Pawar</b></sub>
                </a>
            </td>
		</tr>
		<tr>
            <td align="center">
                <a href="https://github.com/Neevs1">
                    <img src="https://avatars.githubusercontent.com/u/78549886?v=4" width="100;" alt="Neevs1"/>
                    <br />
                    <sub><b>Neevs1</b></sub>
                </a>
            </td>
            <td align="center">
                <a href="https://github.com/mukkss">
                    <img src="https://avatars.githubusercontent.com/u/149927808?v=4" width="100;" alt="mukkss"/>
                    <br />
                    <sub><b>Mukesh</b></sub>
                </a>
            </td>
            <td align="center">
                <a href="https://github.com/amanvaibhav162">
                    <img src="https://avatars.githubusercontent.com/u/215270060?v=4" width="100;" alt="amanvaibhav162"/>
                    <br />
                    <sub><b>Aman Vaibhav</b></sub>
                </a>
            </td>
            <td align="center">
                <a href="https://github.com/alicenjr">
                    <img src="https://avatars.githubusercontent.com/u/230183232?v=4" width="100;" alt="alicenjr"/>
                    <br />
                    <sub><b>alicenjr</b></sub>
                </a>
            </td>
            <td align="center">
                <a href="https://github.com/ak4shravikumar">
                    <img src="https://avatars.githubusercontent.com/u/189372043?v=4" width="100;" alt="ak4shravikumar"/>
                    <br />
                    <sub><b>ak4shravikumar</b></sub>
                </a>
            </td>
            <td align="center">
                <a href="https://github.com/swayam-mishra">
                    <img src="https://avatars.githubusercontent.com/u/176616932?v=4" width="100;" alt="swayam-mishra"/>
                    <br />
                    <sub><b>Swayam Mishra</b></sub>
                </a>
            </td>
		</tr>
		<tr>
            <td align="center">
                <a href="https://github.com/Shubham15986">
                    <img src="https://avatars.githubusercontent.com/u/168961429?v=4" width="100;" alt="Shubham15986"/>
                    <br />
                    <sub><b>Shubham15986</b></sub>
                </a>
            </td>
            <td align="center">
                <a href="https://github.com/preeti712">
                    <img src="https://avatars.githubusercontent.com/u/141026984?v=4" width="100;" alt="preeti712"/>
                    <br />
                    <sub><b>Preeti Desai</b></sub>
                </a>
            </td>
            <td align="center">
                <a href="https://github.com/Nilakshhh">
                    <img src="https://avatars.githubusercontent.com/u/97288540?v=4" width="100;" alt="Nilakshhh"/>
                    <br />
                    <sub><b>Nilaksh Dureja</b></sub>
                </a>
            </td>
            <td align="center">
                <a href="https://github.com/michalszkil">
                    <img src="https://avatars.githubusercontent.com/u/49024368?v=4" width="100;" alt="michalszkil"/>
                    <br />
                    <sub><b>Michał Szkil</b></sub>
                </a>
            </td>
            <td align="center">
                <a href="https://github.com/MannXo">
                    <img src="https://avatars.githubusercontent.com/u/17333793?v=4" width="100;" alt="MannXo"/>
                    <br />
                    <sub><b>Parman Mohammadalizadeh</b></sub>
                </a>
            </td>
            <td align="center">
                <a href="https://github.com/coddingjatin">
                    <img src="https://avatars.githubusercontent.com/u/119022686?v=4" width="100;" alt="coddingjatin"/>
                    <br />
                    <sub><b>Jatin Vishwakarma</b></sub>
                </a>
            </td>
		</tr>
		<tr>
            <td align="center">
                <a href="https://github.com/NihaalNO">
                    <img src="https://avatars.githubusercontent.com/u/175286773?v=4" width="100;" alt="NihaalNO"/>
                    <br />
                    <sub><b>nihaal_n_o</b></sub>
                </a>
            </td>
            <td align="center">
                <a href="https://github.com/DevendraMane">
                    <img src="https://avatars.githubusercontent.com/u/140258830?v=4" width="100;" alt="DevendraMane"/>
                    <br />
                    <sub><b>Devendra Mane</b></sub>
                </a>
            </td>
            <td align="center">
                <a href="https://github.com/deepika2k24">
                    <img src="https://avatars.githubusercontent.com/u/193134343?v=4" width="100;" alt="deepika2k24"/>
                    <br />
                    <sub><b>DEEPIKA P.</b></sub>
                </a>
            </td>
            <td align="center">
                <a href="https://github.com/BhavithaMarikeeri">
                    <img src="https://avatars.githubusercontent.com/u/186051128?v=4" width="100;" alt="BhavithaMarikeeri"/>
                    <br />
                    <sub><b>Bhavitha Marikeeri</b></sub>
                </a>
            </td>
            <td align="center">
                <a href="https://github.com/Ashwil-Colaco">
                    <img src="https://avatars.githubusercontent.com/u/223526536?v=4" width="100;" alt="Ashwil-Colaco"/>
                    <br />
                    <sub><b>Ashwil-Colaco</b></sub>
                </a>
            </td>
            <td align="center">
                <a href="https://github.com/abbasabro">
                    <img src="https://avatars.githubusercontent.com/u/141827555?v=4" width="100;" alt="abbasabro"/>
                    <br />
                    <sub><b>Abbas Abro</b></sub>
                </a>
            </td>
		</tr>
		<tr>
            <td align="center">
                <a href="https://github.com/17GuptaIshita">
                    <img src="https://avatars.githubusercontent.com/u/155419918?v=4" width="100;" alt="17GuptaIshita"/>
                    <br />
                    <sub><b>Ishita Gupta</b></sub>
                </a>
            </td>
		</tr>
	<tbody>
</table>
<!-- readme: contributors -end --><|MERGE_RESOLUTION|>--- conflicted
+++ resolved
@@ -86,17 +86,10 @@
                 </a>
             </td>
             <td align="center">
-<<<<<<< HEAD
                 <a href="https://github.com/sonata22">
                     <img src="https://avatars.githubusercontent.com/u/112934863?v=4" width="100;" alt="sonata22"/>
                     <br />
                     <sub><b>Nataliia Sosnovshchenko</b></sub>
-=======
-                <a href="https://github.com/vannu07">
-                    <img src="https://avatars.githubusercontent.com/u/161148074?v=4" width="100;" alt="vannu07"/>
-                    <br />
-                    <sub><b>VARNIT KUMAR</b></sub>
->>>>>>> e2b7907d
                 </a>
             </td>
 		</tr>
@@ -109,22 +102,9 @@
                 </a>
             </td>
             <td align="center">
-<<<<<<< HEAD
                 <a href="https://github.com/sebyx07">
                     <img src="https://avatars.githubusercontent.com/u/5052549?v=4" width="100;" alt="sebyx07"/>
                     <br />
-=======
-                <a href="https://github.com/amit-123-max">
-                    <img src="https://avatars.githubusercontent.com/u/183510277?v=4" width="100;" alt="amit-123-max"/>
-                    <br />
-                    <sub><b>amit-123-max</b></sub>
-                </a>
-            </td>
-            <td align="center">
-                <a href="https://github.com/sebyx07">
-                    <img src="https://avatars.githubusercontent.com/u/5052549?v=4" width="100;" alt="sebyx07"/>
-                    <br />
->>>>>>> e2b7907d
                     <sub><b>S</b></sub>
                 </a>
             </td>
